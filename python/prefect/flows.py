--- conflicted
+++ resolved
@@ -115,13 +115,10 @@
             new.index = pd.to_datetime(new.index)
         df = pd.concat([existing, new]) if not existing.empty else new
 
-<<<<<<< HEAD
     if isinstance(df.index, pd.DatetimeIndex) and df.index.tz is not None:
         df.index = pd.to_datetime(df.index).tz_convert(None)
-=======
-    if not df.empty:
-        df.index = pd.to_datetime(df.index, utc=True).tz_localize(None)
->>>>>>> e03649b9
+
+
 
     if freq == "minute" and not df.empty:
         cutoff = pd.Timestamp.utcnow().tz_localize(None) - pd.Timedelta(days=90)
