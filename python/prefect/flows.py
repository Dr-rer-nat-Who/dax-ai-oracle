--- conflicted
+++ resolved
@@ -51,10 +51,8 @@
 MAX_MINUTE_SPAN = pd.Timedelta(days=8)
 
 CHECKPOINT_BASE = Path.home() / "checkpoints"
-<<<<<<< HEAD
 # avoid creating Prefect storage blocks during tests
-=======
->>>>>>> 19b12eeb
+
 CHECKPOINT_STORAGE = "local-file-system/checkpoints"
 
 
@@ -113,7 +111,6 @@
                 if "progress" not in inspect.signature(yf.download).parameters:
                     params.pop("progress", None)
                 return yf.download(
-<<<<<<< HEAD
                     ticker,
                     start=start.to_pydatetime(),
                     end=end.to_pydatetime(),
@@ -121,37 +118,19 @@
                     auto_adjust=False,
                     **params,
                 )
-=======
-                ticker,
-                start=start.to_pydatetime(),
-                end=end.to_pydatetime(),
-                interval=interval,
-                auto_adjust=False,
-                **_COMPAT_ARGS,
-
-
-            )
->>>>>>> 19b12eeb
+
             except TypeError:
                 params = {**_COMPAT_ARGS}
                 if "progress" not in inspect.signature(yf.download).parameters:
                     params.pop("progress", None)
                 return yf.download(
-<<<<<<< HEAD
                     ticker,
                     start=start.to_pydatetime(),
                     end=end.to_pydatetime(),
                     interval=interval,
                     auto_adjust=False,
                     **params,
-=======
-                   ticker,
-                start=start.to_pydatetime(),
-                end=end.to_pydatetime(),
-                interval=interval,
-                auto_adjust=False,
-                **_COMPAT_ARGS,
->>>>>>> 19b12eeb
+
                 )
 
         except (YFPricesMissingError, YFNoDataError):
