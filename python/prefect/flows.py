--- conflicted
+++ resolved
@@ -2,13 +2,11 @@
 import subprocess
 import sys
 import os
-<<<<<<< HEAD
 import inspect
-=======
+
 import logging
-import inspect
-
->>>>>>> 0c98dfc9
+
+
 # disable SQLite caching to avoid OperationalError when cache path is unwritable
 os.environ.setdefault("YFINANCE_NO_CACHE", "1")
 
@@ -19,10 +17,7 @@
 from utils.yf_compat import _COMPAT_ARGS
 import yfinance as yf
 
-<<<<<<< HEAD
-
-=======
->>>>>>> 0c98dfc9
+
 # disable SQLite caching to avoid OperationalError when cache path is unwritable
 os.environ.setdefault("YFINANCE_NO_CACHE", "1")
 try:
@@ -132,7 +127,6 @@
                     auto_adjust=False,
                 )
             except TypeError:
-<<<<<<< HEAD
                 # fallback for older yfinance versions without kwargs
                 return yf.download(
                     ticker,
@@ -158,9 +152,7 @@
                     **params,
 
                 )
-=======
-                raise
->>>>>>> 0c98dfc9
+
 
         except (YFPricesMissingError, YFNoDataError):
             raise
