--- conflicted
+++ resolved
@@ -73,28 +73,8 @@
     """Call ``yf.download`` with a few retries on failure."""
     for i in range(attempts):
         try:
-<<<<<<< HEAD
             try:
                 return yf.download(
-                    ticker,
-                    start=start.to_pydatetime(),
-                    end=end.to_pydatetime(),
-                    interval=interval,
-                    auto_adjust=False,
-                    progress=False,
-                    threads=False,
-                )
-            except TypeError:
-                return yf.download(
-                    ticker,
-                    start=start.to_pydatetime(),
-                    end=end.to_pydatetime(),
-                    interval=interval,
-                    auto_adjust=False,
-                    progress=False,
-                )
-=======
-            return yf.download(
                 ticker,
                 start=start.to_pydatetime(),
                 end=end.to_pydatetime(),
@@ -104,7 +84,17 @@
                 **_COMPAT_ARGS,
 
             )
->>>>>>> b0f34d53
+            except TypeError:
+                return yf.download(
+                   ticker,
+                start=start.to_pydatetime(),
+                end=end.to_pydatetime(),
+                interval=interval,
+                auto_adjust=False,
+                progress=False,
+                **_COMPAT_ARGS,
+                )
+
         except YFPricesMissingError:
             raise
         except Exception as exc:  # noqa: BLE001
