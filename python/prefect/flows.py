from pathlib import Path
import subprocess
import sys
import os

import pandas as pd
import yaml
import inspect
import yfinance as yf
import time

_COMPAT_ARGS = {"progress": False}
if "threads" in inspect.signature(yf.download).parameters:
    _COMPAT_ARGS["threads"] = False

# disable SQLite caching to avoid OperationalError when cache path is unwritable
os.environ.setdefault("YFINANCE_NO_CACHE", "1")
try:
    from yfinance.exceptions import YFPricesMissingError  # type: ignore
except Exception:  # pragma: no cover - fallback for tests without yfinance
    class YFPricesMissingError(Exception):
        pass
from prefect import flow, task
from prefect.filesystems import LocalFileSystem
from prefect.runtime.flow_run import FlowRunContext
from prefect.task_runners import SequentialTaskRunner


sys.path.append(str(Path(__file__).resolve().parents[1]))
from features.pipelines import compute_features
from .cleanup import _resample_5min, cleanup_flow, remove_checkpoints

CONFIG_DIR = Path(__file__).resolve().parent.parent / "configs"
ROOT_DIR = Path(__file__).resolve().parents[2]
DATA_DIR = ROOT_DIR / "python" / "data"
FEATURES_DIR = ROOT_DIR / "python" / "features"

# maximum window length for minute data downloads
MAX_MINUTE_SPAN = pd.Timedelta(days=8)

CHECKPOINT_BASE = Path.home() / "checkpoints"
# ensure the result storage block exists for local checkpoints
try:
    LocalFileSystem(basepath=str(CHECKPOINT_BASE)).save("checkpoints", overwrite=True)
except Exception:
    pass
CHECKPOINT_STORAGE = "local-file-system/checkpoints"


def _maybe_call(task_func, *args, **kwargs):
    """Call a Prefect task inside a flow or fall back to the raw function."""
    if FlowRunContext.get():
        return task_func(*args, **kwargs)
    if hasattr(task_func, "fn"):
        return task_func.fn(*args, **kwargs)
    return task_func(*args, **kwargs)


def load_config(name: str) -> dict:
    """Load a YAML config by name from the configs directory."""
    with open(CONFIG_DIR / f"{name}.yaml", "r") as f:
        return yaml.safe_load(f)


def _download_with_retry(
    ticker: str,
    start: pd.Timestamp,
    end: pd.Timestamp,
    interval: str,
    attempts: int = 3,
    delay: float = 1.0,
) -> pd.DataFrame | None:
    """Call ``yf.download`` with a few retries on failure."""
    for i in range(attempts):
        try:
            return yf.download(
                ticker,
                start=start.to_pydatetime(),
                end=end.to_pydatetime(),
                interval=interval,
                auto_adjust=False,
                progress=False,
<<<<<<< HEAD
=======

                **_COMPAT_ARGS,

>>>>>>> 4dfc4f82
            )
        except YFPricesMissingError:
            raise
        except Exception as exc:  # noqa: BLE001
            if i < attempts - 1:
                time.sleep(delay)
            else:
                print(
                    f"Warning: failed to download {ticker} {start} - {end} after {attempts} attempts: {exc}"
                )
                return None



@task(log_prints=True)
def ensure_dvc_repo() -> None:
    """Initialize DVC in the repository if not already initialized."""
    if not (ROOT_DIR / ".dvc").exists():
        subprocess.run(["dvc", "init", "-q"], cwd=ROOT_DIR, check=True)


@task(log_prints=True)
def fetch_and_store(ticker: str, start: str, end: str, freq: str) -> Path:
    """Fetch OHLCV data from yfinance and store it as Parquet with DVC."""
    interval_map = {"minute": "1m", "hour": "1h", "day": "1d"}
    interval = interval_map[freq]

    dest_dir = DATA_DIR / "raw" / freq
    dest_dir.mkdir(parents=True, exist_ok=True)
    path = dest_dir / f"{ticker}.parquet"

    start_ts = pd.Timestamp(start)
    end_ts = pd.Timestamp(end)
    if freq == "minute":
        if start_ts.tzinfo is None:
            start_ts = start_ts.tz_localize("UTC")
        if end_ts.tzinfo is None:
            end_ts = end_ts.tz_localize("UTC")
        cutoff = pd.Timestamp.utcnow().tz_localize("UTC") - pd.Timedelta(days=30)
        if start_ts < cutoff:
            start_ts = cutoff

    if freq == "minute" and path.exists():
        existing = pd.read_parquet(path)
        if not existing.empty:
            existing.index = pd.to_datetime(existing.index, utc=True)
            start_ts = existing.index.max() + pd.Timedelta(minutes=1)
            if start_ts.tzinfo is None:
                start_ts = start_ts.tz_localize("UTC")
    else:
        existing = pd.DataFrame()

    try:
        if freq == "minute" and (end_ts - start_ts) > MAX_MINUTE_SPAN:
            chunks: list[pd.DataFrame] = []
            s = start_ts
            while s < end_ts:
                e = min(s + MAX_MINUTE_SPAN, end_ts)
                chunk = _download_with_retry(ticker, s, e, interval)
                if chunk is None:
                    s = e
                    continue
                if not chunk.empty:
                    chunk.index = pd.to_datetime(chunk.index)
                chunks.append(chunk)
                s = e
            new = pd.concat(chunks) if chunks else pd.DataFrame()
            df = pd.concat([existing, new])
        else:
            new = _download_with_retry(ticker, start_ts, end_ts, interval)
            if new is None:
                return path
            if not new.empty:
                new.index = pd.to_datetime(new.index)
            df = pd.concat([existing, new]) if not existing.empty else new
    except YFPricesMissingError as exc:
        print(f"Warning: {ticker} data missing: {exc}")
        return path
    except Exception as exc:  # noqa: BLE001
        print(f"Warning: failed to download {ticker}: {exc}")
        return path


    if isinstance(df.index, pd.DatetimeIndex):
        # keep index timezone-aware to avoid inadvertent localization later
        df.index = pd.to_datetime(df.index, utc=True)




    if freq == "minute" and not df.empty:
        cutoff = (
            pd.Timestamp.utcnow().tz_localize("UTC") - pd.Timedelta(days=90)
        )
        older = df[df.index < cutoff]
        recent = df[df.index >= cutoff]
        if not older.empty:
            older = _resample_5min(older)
        df = pd.concat([older, recent]).sort_index()

    df = df[~df.index.duplicated(keep="last")]
    df.to_parquet(path)
    subprocess.run(["dvc", "add", str(path)], cwd=ROOT_DIR, check=True)
    return path


@task(log_prints=True)
def ensure_disk_space(threshold_gb: float = 5.0) -> None:
    """Trigger cleanup when free disk space drops below ``threshold_gb``."""
    free_gb = _disk_free_gb(ROOT_DIR)
    if free_gb < threshold_gb:
        print(f"Low disk space ({free_gb:.2f} GB); running cleanup")
        cleanup_flow()


@task(log_prints=True)
def build_features(path: Path, exogenous: Path | None = None) -> Path:
    """Read OHLCV parquet, generate features and store them with DVC."""
    df = pd.read_parquet(path)
    exo_df = pd.read_parquet(exogenous) if exogenous else None
    feats = compute_features(df, exo_df)
    dest_dir = FEATURES_DIR / path.parent.name
    dest_dir.mkdir(parents=True, exist_ok=True)
    dest = dest_dir / path.name
    feats.to_parquet(dest)
    subprocess.run(["dvc", "add", str(dest)], cwd=ROOT_DIR, check=True)
    return dest

@flow(persist_result=True, result_storage=CHECKPOINT_STORAGE, task_runner=SequentialTaskRunner())
def ingest(freq: str = "day", config: dict | None = None):
    """Ingest OHLCV data as Parquet and track it with DVC."""
    if config is None:
        config = load_config("data")

    if freq == "all":
        freqs = config.get("frequencies", ["day"])
    else:
        freqs = [freq]

    _maybe_call(ensure_dvc_repo)

    results: dict[str, list[str]] = {}
    for f in freqs:
        range_cfg = config.get("date_ranges", {}).get(f, {})
        start = range_cfg.get("start_date", config.get("start_date"))
        end = range_cfg.get("end_date", config.get("end_date"))

        paths = []
        for ticker in config["tickers"]:
            path = _maybe_call(
                fetch_and_store,
                ticker,
                start,
                end,
                f,
            )
            paths.append(str(path))
        results[f] = paths
    _maybe_call(remove_checkpoints)
    return results

@flow(persist_result=True, result_storage=CHECKPOINT_STORAGE)
def train(config: dict | None = None):
    """Example training flow using optuna settings."""
    if config is None:
        config = load_config("optuna")
    print(f"Training models with search spaces: {list(config.keys())}")
    remove_checkpoints()

@flow(persist_result=True, result_storage=CHECKPOINT_STORAGE)
def backtest():
    """Dummy backtesting flow"""
    print("Running backtests...")
    remove_checkpoints()


@flow(persist_result=True, result_storage=CHECKPOINT_STORAGE)
def run_all(freq: str = "daily", do_cleanup: bool = False):
    """Run ingest, train and backtest flows sequentially, then optionally cleanup"""
    data_cfg = load_config("data")
    optuna_cfg = load_config("optuna")
    ingest(freq, config=data_cfg)
    _maybe_call(ensure_disk_space)
    train(config=optuna_cfg)
    _maybe_call(ensure_disk_space)
    backtest()
    if do_cleanup:
        cleanup_flow()
    _maybe_call(remove_checkpoints)


@flow(persist_result=True, result_storage=CHECKPOINT_STORAGE, task_runner=SequentialTaskRunner())
def feature_build(freq: str = "day", exogenous: dict[str, str] | None = None):
    """Build engineered features from Parquet price data."""
    if exogenous is None:
        exogenous = {}

    if freq == "all":
        freqs = [d.name for d in (DATA_DIR / "raw").iterdir() if d.is_dir()]
    else:
        freqs = [freq]

    _maybe_call(ensure_dvc_repo)

    results: dict[str, list[str]] = {}
    for f in freqs:
        paths = []
        for src in (DATA_DIR / "raw" / f).glob("*.parquet"):
            exo_path = exogenous.get(src.stem)
            exo = Path(exo_path) if exo_path else None
            dest = _maybe_call(build_features, src, exogenous=exo)
            paths.append(str(dest))
        results[f] = paths
    _maybe_call(remove_checkpoints)
    return results

<|MERGE_RESOLUTION|>--- conflicted
+++ resolved
@@ -80,12 +80,8 @@
                 interval=interval,
                 auto_adjust=False,
                 progress=False,
-<<<<<<< HEAD
-=======
-
                 **_COMPAT_ARGS,
 
->>>>>>> 4dfc4f82
             )
         except YFPricesMissingError:
             raise
