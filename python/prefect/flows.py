from pathlib import Path
import subprocess
import sys

import pandas as pd
import yaml
import yfinance as yf
import time
try:
    from yfinance.exceptions import YFPricesMissingError  # type: ignore
except Exception:  # pragma: no cover - fallback for tests without yfinance
    class YFPricesMissingError(Exception):
        pass
from prefect import flow, task
from prefect.filesystems import LocalFileSystem
from prefect.runtime.flow_run import FlowRunContext
from prefect.task_runners import SequentialTaskRunner


sys.path.append(str(Path(__file__).resolve().parents[1]))
from features.pipelines import compute_features
from .cleanup import _resample_5min, cleanup_flow, remove_checkpoints

CONFIG_DIR = Path(__file__).resolve().parent.parent / "configs"
ROOT_DIR = Path(__file__).resolve().parents[2]
DATA_DIR = ROOT_DIR / "python" / "data"
FEATURES_DIR = ROOT_DIR / "python" / "features"

# maximum window length for minute data downloads
MAX_MINUTE_SPAN = pd.Timedelta(days=8)

CHECKPOINT_BASE = Path.home() / "checkpoints"
# ensure the result storage block exists for local checkpoints
try:
    LocalFileSystem(basepath=str(CHECKPOINT_BASE)).save("checkpoints", overwrite=True)
except Exception:
    pass
CHECKPOINT_STORAGE = "local-file-system/checkpoints"


def _maybe_call(task_func, *args, **kwargs):
    """Call a Prefect task inside a flow or fall back to the raw function."""
    if FlowRunContext.get():
        return task_func(*args, **kwargs)
    if hasattr(task_func, "fn"):
        return task_func.fn(*args, **kwargs)
    return task_func(*args, **kwargs)


def load_config(name: str) -> dict:
    """Load a YAML config by name from the configs directory."""
    with open(CONFIG_DIR / f"{name}.yaml", "r") as f:
        return yaml.safe_load(f)


def _download_with_retry(
    ticker: str,
    start: pd.Timestamp,
    end: pd.Timestamp,
    interval: str,
    attempts: int = 3,
    delay: float = 1.0,
) -> pd.DataFrame | None:
    """Call ``yf.download`` with a few retries on failure."""
    for i in range(attempts):
        try:
            return yf.download(
                ticker,
                start=start.to_pydatetime(),
                end=end.to_pydatetime(),
                interval=interval,
                auto_adjust=False,
                progress=False,
            )
        except YFPricesMissingError:
            raise
        except Exception as exc:  # noqa: BLE001
            if i < attempts - 1:
                time.sleep(delay)
            else:
                print(
                    f"Warning: failed to download {ticker} {start} - {end} after {attempts} attempts: {exc}"
                )
                return None



@task(log_prints=True)
def ensure_dvc_repo() -> None:
    """Initialize DVC in the repository if not already initialized."""
    if not (ROOT_DIR / ".dvc").exists():
        subprocess.run(["dvc", "init", "-q"], cwd=ROOT_DIR, check=True)


@task(log_prints=True)
def fetch_and_store(ticker: str, start: str, end: str, freq: str) -> Path:
    """Fetch OHLCV data from yfinance and store it as Parquet with DVC."""
    interval_map = {"minute": "1m", "hour": "1h", "day": "1d"}
    interval = interval_map[freq]

    dest_dir = DATA_DIR / "raw" / freq
    dest_dir.mkdir(parents=True, exist_ok=True)
    path = dest_dir / f"{ticker}.parquet"

    start_ts = pd.Timestamp(start)
    end_ts = pd.Timestamp(end)
    if freq == "minute":
        if start_ts.tzinfo is None:
            start_ts = start_ts.tz_localize("UTC")
        if end_ts.tzinfo is None:
            end_ts = end_ts.tz_localize("UTC")
        cutoff = pd.Timestamp.utcnow().tz_localize("UTC") - pd.Timedelta(days=30)
        if start_ts < cutoff:
            start_ts = cutoff

    if freq == "minute" and path.exists():
        existing = pd.read_parquet(path)
        if not existing.empty:
            existing.index = pd.to_datetime(existing.index, utc=True)
            start_ts = existing.index.max() + pd.Timedelta(minutes=1)
            if start_ts.tzinfo is None:
                start_ts = start_ts.tz_localize("UTC")
    else:
        existing = pd.DataFrame()

    try:
        if freq == "minute" and (end_ts - start_ts) > MAX_MINUTE_SPAN:
            chunks: list[pd.DataFrame] = []
            s = start_ts
            while s < end_ts:
                e = min(s + MAX_MINUTE_SPAN, end_ts)
                chunk = _download_with_retry(ticker, s, e, interval)
                if chunk is None:
                    s = e
                    continue
                if not chunk.empty:
                    chunk.index = pd.to_datetime(chunk.index)
                chunks.append(chunk)
                s = e
            new = pd.concat(chunks) if chunks else pd.DataFrame()
            df = pd.concat([existing, new])
        else:
            new = _download_with_retry(ticker, start_ts, end_ts, interval)
            if new is None:
                return path
            if not new.empty:
                new.index = pd.to_datetime(new.index)
            df = pd.concat([existing, new]) if not existing.empty else new
    except YFPricesMissingError as exc:
        print(f"Warning: {ticker} data missing: {exc}")
        return path
    except Exception as exc:  # noqa: BLE001
        print(f"Warning: failed to download {ticker}: {exc}")
        return path

<<<<<<< HEAD
    if isinstance(df.index, pd.DatetimeIndex):
        df.index = pd.to_datetime(df.index, utc=True).tz_localize(None)
=======
    df.index = pd.to_datetime(df.index, utc=True).tz_localize(None)
>>>>>>> 29560071



    if freq == "minute" and not df.empty:
        cutoff = pd.Timestamp.utcnow().tz_localize(None) - pd.Timedelta(days=90)
        older = df[df.index < cutoff]
        recent = df[df.index >= cutoff]
        if not older.empty:
            older = _resample_5min(older)
        df = pd.concat([older, recent]).sort_index()

    df = df[~df.index.duplicated(keep="last")]
    df.to_parquet(path)
    subprocess.run(["dvc", "add", str(path)], cwd=ROOT_DIR, check=True)
    return path


@task(log_prints=True)
def ensure_disk_space(threshold_gb: float = 5.0) -> None:
    """Trigger cleanup when free disk space drops below ``threshold_gb``."""
    free_gb = _disk_free_gb(ROOT_DIR)
    if free_gb < threshold_gb:
        print(f"Low disk space ({free_gb:.2f} GB); running cleanup")
        cleanup_flow()


@task(log_prints=True)
def build_features(path: Path, exogenous: Path | None = None) -> Path:
    """Read OHLCV parquet, generate features and store them with DVC."""
    df = pd.read_parquet(path)
    exo_df = pd.read_parquet(exogenous) if exogenous else None
    feats = compute_features(df, exo_df)
    dest_dir = FEATURES_DIR / path.parent.name
    dest_dir.mkdir(parents=True, exist_ok=True)
    dest = dest_dir / path.name
    feats.to_parquet(dest)
    subprocess.run(["dvc", "add", str(dest)], cwd=ROOT_DIR, check=True)
    return dest

@flow(persist_result=True, result_storage=CHECKPOINT_STORAGE, task_runner=SequentialTaskRunner())
def ingest(freq: str = "day", config: dict | None = None):
    """Ingest OHLCV data as Parquet and track it with DVC."""
    if config is None:
        config = load_config("data")

    if freq == "all":
        freqs = config.get("frequencies", ["day"])
    else:
        freqs = [freq]

    _maybe_call(ensure_dvc_repo)

    results: dict[str, list[str]] = {}
    for f in freqs:
        range_cfg = config.get("date_ranges", {}).get(f, {})
        start = range_cfg.get("start_date", config.get("start_date"))
        end = range_cfg.get("end_date", config.get("end_date"))

        paths = []
        for ticker in config["tickers"]:
            path = _maybe_call(
                fetch_and_store,
                ticker,
                start,
                end,
                f,
            )
            paths.append(str(path))
        results[f] = paths
    _maybe_call(remove_checkpoints)
    return results

@flow(persist_result=True, result_storage=CHECKPOINT_STORAGE)
def train(config: dict | None = None):
    """Example training flow using optuna settings."""
    if config is None:
        config = load_config("optuna")
    print(f"Training models with search spaces: {list(config.keys())}")
    remove_checkpoints()

@flow(persist_result=True, result_storage=CHECKPOINT_STORAGE)
def backtest():
    """Dummy backtesting flow"""
    print("Running backtests...")
    remove_checkpoints()


@flow(persist_result=True, result_storage=CHECKPOINT_STORAGE)
def run_all(freq: str = "daily", do_cleanup: bool = False):
    """Run ingest, train and backtest flows sequentially, then optionally cleanup"""
    data_cfg = load_config("data")
    optuna_cfg = load_config("optuna")
    ingest(freq, config=data_cfg)
    _maybe_call(ensure_disk_space)
    train(config=optuna_cfg)
    _maybe_call(ensure_disk_space)
    backtest()
    if do_cleanup:
        cleanup_flow()
    _maybe_call(remove_checkpoints)


@flow(persist_result=True, result_storage=CHECKPOINT_STORAGE, task_runner=SequentialTaskRunner())
def feature_build(freq: str = "day", exogenous: dict[str, str] | None = None):
    """Build engineered features from Parquet price data."""
    if exogenous is None:
        exogenous = {}

    if freq == "all":
        freqs = [d.name for d in (DATA_DIR / "raw").iterdir() if d.is_dir()]
    else:
        freqs = [freq]

    _maybe_call(ensure_dvc_repo)

    results: dict[str, list[str]] = {}
    for f in freqs:
        paths = []
        for src in (DATA_DIR / "raw" / f).glob("*.parquet"):
            exo_path = exogenous.get(src.stem)
            exo = Path(exo_path) if exo_path else None
            dest = _maybe_call(build_features, src, exogenous=exo)
            paths.append(str(dest))
        results[f] = paths
    _maybe_call(remove_checkpoints)
    return results

<|MERGE_RESOLUTION|>--- conflicted
+++ resolved
@@ -153,12 +153,9 @@
         print(f"Warning: failed to download {ticker}: {exc}")
         return path
 
-<<<<<<< HEAD
     if isinstance(df.index, pd.DatetimeIndex):
         df.index = pd.to_datetime(df.index, utc=True).tz_localize(None)
-=======
-    df.index = pd.to_datetime(df.index, utc=True).tz_localize(None)
->>>>>>> 29560071
+
 
 
 
