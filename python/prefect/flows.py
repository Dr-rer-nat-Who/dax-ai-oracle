from pathlib import Path
import subprocess
import sys
import os
# disable SQLite caching to avoid OperationalError when cache path is unwritable
os.environ.setdefault("YFINANCE_NO_CACHE", "1")
import logging

import pandas as pd
import yaml
import time

from utils.yf_compat import _COMPAT_ARGS, YFPricesMissingError
import yfinance as yf

_COMPAT_ARGS: dict[str, bool] = {}
if "threads" in inspect.signature(yf.download).parameters:
    _COMPAT_ARGS["threads"] = False

<<<<<<< HEAD
# disable SQLite caching to avoid OperationalError when cache path is unwritable
os.environ.setdefault("YFINANCE_NO_CACHE", "1")
try:
    from yfinance.exceptions import YFPricesMissingError  # type: ignore
except Exception:  # pragma: no cover - fallback for tests without yfinance
    class YFPricesMissingError(Exception):
        pass
try:
    from yfinance.shared._exceptions import YFNoDataError  # type: ignore
except Exception:  # pragma: no cover - fallback for tests without yfinance
    class YFNoDataError(Exception):
        pass
=======
>>>>>>> d7b5d311
from prefect import flow, task
from prefect.filesystems import LocalFileSystem
from prefect.runtime.flow_run import FlowRunContext
from prefect.task_runners import SequentialTaskRunner


sys.path.append(str(Path(__file__).resolve().parents[1]))
from features.pipelines import compute_features
from .cleanup import _resample_5min, cleanup_flow, remove_checkpoints

CONFIG_DIR = Path(__file__).resolve().parent.parent / "configs"
ROOT_DIR = Path(__file__).resolve().parents[2]
DATA_DIR = ROOT_DIR / "python" / "data"
FEATURES_DIR = ROOT_DIR / "python" / "features"

# maximum window length for minute data downloads
MAX_MINUTE_SPAN = pd.Timedelta(days=8)

CHECKPOINT_BASE = Path.home() / "checkpoints"
CHECKPOINT_STORAGE = "local-file-system/checkpoints"


def init() -> None:
    """Create checkpoint directory and Prefect storage block on demand."""
    import logging

    logger = logging.getLogger(__name__)

    try:
        CHECKPOINT_BASE.mkdir(parents=True)
        logger.info("Created checkpoint directory %s", CHECKPOINT_BASE)
    except FileExistsError:
        logger.debug("Checkpoint directory %s already exists", CHECKPOINT_BASE)
    except PermissionError as exc:
        logger.error("Cannot create checkpoint directory %s: %s", CHECKPOINT_BASE, exc)
        return

    try:
        LocalFileSystem(basepath=str(CHECKPOINT_BASE)).save("checkpoints")
        logger.info("Created Prefect block 'checkpoints'")
    except FileExistsError:
        logger.debug("Prefect block 'checkpoints' already exists")
    except PermissionError as exc:
        logger.error("Cannot create Prefect block 'checkpoints': %s", exc)


def _maybe_call(task_func, *args, **kwargs):
    """Call a Prefect task inside a flow or fall back to the raw function."""
    if FlowRunContext.get():
        return task_func(*args, **kwargs)
    if hasattr(task_func, "fn"):
        return task_func.fn(*args, **kwargs)
    return task_func(*args, **kwargs)


def load_config(name: str) -> dict:
    """Load a YAML config by name from the configs directory."""
    with open(CONFIG_DIR / f"{name}.yaml", "r") as f:
        return yaml.safe_load(f)


def _download_with_retry(
    ticker: str,
    start: pd.Timestamp,
    end: pd.Timestamp,
    interval: str,
    attempts: int = 3,
    delay: float = 1.0,
) -> pd.DataFrame | None:
    """Call ``yf.download`` with a few retries on failure."""
    for attempt in range(attempts):
        try:
            try:
                return yf.download(
                ticker,
                start=start.to_pydatetime(),
                end=end.to_pydatetime(),
                interval=interval,
                auto_adjust=False,
                **_COMPAT_ARGS,


            )
            except TypeError:
                return yf.download(
                   ticker,
                start=start.to_pydatetime(),
                end=end.to_pydatetime(),
                interval=interval,
                auto_adjust=False,
                **_COMPAT_ARGS,
                )

        except (YFPricesMissingError, YFNoDataError):
            raise
        except Exception as exc:  # noqa: BLE001
            if attempt < attempts - 1:
                time.sleep(delay)
            else:
                logging.warning(
                    "failed to download %s %s - %s after %d attempts: %s",
                    ticker,
                    start,
                    end,
                    attempts,
                    exc,
                )
                return None



@task(log_prints=True)
def ensure_dvc_repo() -> None:
    """Initialize DVC in the repository if not already initialized."""
    if not (ROOT_DIR / ".dvc").exists():
        subprocess.run(["dvc", "init", "-q"], cwd=ROOT_DIR, check=True)


@task(log_prints=True)
def fetch_and_store(ticker: str, start: str, end: str, freq: str) -> Path:
    """Fetch OHLCV data from yfinance and store it as Parquet with DVC."""
    interval_map = {"minute": "1m", "hour": "1h", "day": "1d"}
    interval = interval_map[freq]

    dest_dir = DATA_DIR / "raw" / freq
    dest_dir.mkdir(parents=True, exist_ok=True)
    path = dest_dir / f"{ticker}.parquet"

    start_ts = pd.Timestamp(start)
    end_ts = pd.Timestamp(end)
    if freq == "minute":
        if start_ts.tzinfo is None:
            start_ts = start_ts.tz_localize("UTC")
        if end_ts.tzinfo is None:
            end_ts = end_ts.tz_localize("UTC")
        cutoff = pd.Timestamp.utcnow().tz_localize("UTC") - pd.Timedelta(days=30)
        if start_ts < cutoff:
            start_ts = cutoff

    if freq == "minute" and path.exists():
        existing = pd.read_parquet(path)
        if not existing.empty:
            existing.index = pd.to_datetime(existing.index, utc=True)
            start_ts = existing.index.max() + pd.Timedelta(minutes=1)
            if start_ts.tzinfo is None:
                start_ts = start_ts.tz_localize("UTC")
    else:
        existing = pd.DataFrame()

    try:
        if freq == "minute" and (end_ts - start_ts) > MAX_MINUTE_SPAN:
            chunks: list[pd.DataFrame] = []
            s = start_ts
            while s < end_ts:
                e = min(s + MAX_MINUTE_SPAN, end_ts)
                chunk = _download_with_retry(ticker, s, e, interval)
                if chunk is None:
                    s = e
                    continue
                if chunk.empty:
                    raise YFPricesMissingError("no data returned")
                chunk.index = pd.to_datetime(chunk.index)
                chunks.append(chunk)
                s = e
            new = pd.concat(chunks) if chunks else pd.DataFrame()
            df = pd.concat([existing, new])
        else:
            new = _download_with_retry(ticker, start_ts, end_ts, interval)
            if new is None:
                return path
            if new.empty:
                raise YFPricesMissingError("no data returned")
            new.index = pd.to_datetime(new.index)
            df = pd.concat([existing, new]) if not existing.empty else new
    except (YFPricesMissingError, YFNoDataError):
        raise
    except Exception as exc:  # noqa: BLE001
        logging.warning("failed to download %s: %s", ticker, exc)
        return path


    if isinstance(df.index, pd.DatetimeIndex):
        # keep index timezone-aware to avoid inadvertent localization later
        df.index = pd.to_datetime(df.index, utc=True)




    if freq == "minute" and not df.empty:
        cutoff = (
            pd.Timestamp.utcnow().tz_localize("UTC") - pd.Timedelta(days=90)
        )
        older = df[df.index < cutoff]
        recent = df[df.index >= cutoff]
        if not older.empty:
            older = _resample_5min(older)
        df = pd.concat([older, recent]).sort_index()

    df = df[~df.index.duplicated(keep="last")]
    df.to_parquet(path)
    subprocess.run(["dvc", "add", str(path)], cwd=ROOT_DIR, check=True)
    return path


@task(log_prints=True)
def ensure_disk_space(threshold_gb: float = 5.0) -> None:
    """Trigger cleanup when free disk space drops below ``threshold_gb``."""
    free_gb = _disk_free_gb(ROOT_DIR)
    if free_gb < threshold_gb:
        print(f"Low disk space ({free_gb:.2f} GB); running cleanup")
        cleanup_flow()


@task(log_prints=True)
def build_features(path: Path, exogenous: Path | None = None) -> Path:
    """Read OHLCV parquet, generate features and store them with DVC."""
    df = pd.read_parquet(path)
    exo_df = pd.read_parquet(exogenous) if exogenous else None
    feats = compute_features(df, exo_df)
    dest_dir = FEATURES_DIR / path.parent.name
    dest_dir.mkdir(parents=True, exist_ok=True)
    dest = dest_dir / path.name
    feats.to_parquet(dest)
    subprocess.run(["dvc", "add", str(dest)], cwd=ROOT_DIR, check=True)
    return dest

@flow(persist_result=True, result_storage=CHECKPOINT_STORAGE, task_runner=SequentialTaskRunner())
def ingest(freq: str = "day", config: dict | None = None):
    """Ingest OHLCV data as Parquet and track it with DVC."""
    if config is None:
        config = load_config("data")

    if freq == "all":
        freqs = config.get("frequencies", ["day"])
    else:
        freqs = [freq]

    _maybe_call(ensure_dvc_repo)

    results: dict[str, list[str]] = {}
    for f in freqs:
        range_cfg = config.get("date_ranges", {}).get(f, {})
        start = range_cfg.get("start_date", config.get("start_date"))
        end = range_cfg.get("end_date", config.get("end_date"))

        paths = []
        for ticker in config["tickers"]:
            path = _maybe_call(
                fetch_and_store,
                ticker,
                start,
                end,
                f,
            )
            paths.append(str(path))
        results[f] = paths
    _maybe_call(remove_checkpoints)
    return results

@flow(persist_result=True, result_storage=CHECKPOINT_STORAGE)
def train(config: dict | None = None):
    """Example training flow using optuna settings."""
    if config is None:
        config = load_config("optuna")
    print(f"Training models with search spaces: {list(config.keys())}")
    remove_checkpoints()

@flow(persist_result=True, result_storage=CHECKPOINT_STORAGE)
def backtest():
    """Dummy backtesting flow"""
    print("Running backtests...")
    remove_checkpoints()


@flow(persist_result=True, result_storage=CHECKPOINT_STORAGE)
def run_all(freq: str = "daily", do_cleanup: bool = False):
    """Run ingest, train and backtest flows sequentially, then optionally cleanup"""
    data_cfg = load_config("data")
    optuna_cfg = load_config("optuna")
    ingest(freq, config=data_cfg)
    _maybe_call(ensure_disk_space)
    train(config=optuna_cfg)
    _maybe_call(ensure_disk_space)
    backtest()
    if do_cleanup:
        cleanup_flow()
    _maybe_call(remove_checkpoints)


@flow(persist_result=True, result_storage=CHECKPOINT_STORAGE, task_runner=SequentialTaskRunner())
def feature_build(freq: str = "day", exogenous: dict[str, str] | None = None):
    """Build engineered features from Parquet price data."""
    if exogenous is None:
        exogenous = {}

    if freq == "all":
        freqs = [d.name for d in (DATA_DIR / "raw").iterdir() if d.is_dir()]
    else:
        freqs = [freq]

    _maybe_call(ensure_dvc_repo)

    results: dict[str, list[str]] = {}
    for f in freqs:
        paths = []
        for src in (DATA_DIR / "raw" / f).glob("*.parquet"):
            exo_path = exogenous.get(src.stem)
            exo = Path(exo_path) if exo_path else None
            dest = _maybe_call(build_features, src, exogenous=exo)
            paths.append(str(dest))
        results[f] = paths
    _maybe_call(remove_checkpoints)
    return results

<|MERGE_RESOLUTION|>--- conflicted
+++ resolved
@@ -17,7 +17,6 @@
 if "threads" in inspect.signature(yf.download).parameters:
     _COMPAT_ARGS["threads"] = False
 
-<<<<<<< HEAD
 # disable SQLite caching to avoid OperationalError when cache path is unwritable
 os.environ.setdefault("YFINANCE_NO_CACHE", "1")
 try:
@@ -30,8 +29,7 @@
 except Exception:  # pragma: no cover - fallback for tests without yfinance
     class YFNoDataError(Exception):
         pass
-=======
->>>>>>> d7b5d311
+
 from prefect import flow, task
 from prefect.filesystems import LocalFileSystem
 from prefect.runtime.flow_run import FlowRunContext
