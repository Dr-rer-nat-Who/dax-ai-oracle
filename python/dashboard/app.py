from __future__ import annotations

import pickle
import time
from pathlib import Path
import os
import inspect
# ensure yfinance does not use the default SQLite cache
os.environ.setdefault("YFINANCE_NO_CACHE", "1")

import pandas as pd
import streamlit as st
<<<<<<< HEAD
from ..utils.yf_compat import _COMPAT_ARGS
=======
import inspect
>>>>>>> 67c293d5

try:  # optional, can be missing in test environment
    import yfinance as yf
except Exception:  # pragma: no cover - optional dependency
    yf = None

if yf is not None:
    st.sidebar.caption(f"yfinance {yf.__version__}")
else:
    st.sidebar.caption("yfinance unavailable")


_COMPAT_ARGS: dict[str, bool] = {}
if yf is not None and "threads" in inspect.signature(yf.download).parameters:
    _COMPAT_ARGS["threads"] = False


try:  # optional dependency for equity curves
    import vectorbt as vbt
except Exception:  # pragma: no cover - optional dependency
    vbt = None

try:  # optional, fallback plotting backend
    import plotly.express as px
except ImportError:  # pragma: no cover - optional dependency
    st.warning("Plotly not installed")
    px = None

ROOT = Path(__file__).resolve().parents[2]
MODELS_DIR = ROOT / "python" / "models"
BEST_DIR = ROOT / "mlruns" / "best"
REFRESH_SEC = 60


def auto_refresh(interval: int = REFRESH_SEC) -> None:
    """Rerun the script every ``interval`` seconds."""
    if "_last_refresh" not in st.session_state:
        st.session_state["_last_refresh"] = time.time()
    if time.time() - st.session_state["_last_refresh"] > interval:
        st.session_state["_last_refresh"] = time.time()
        st.experimental_rerun()


def show_live() -> None:
    """Display real-time ticker data and signals."""
    auto_refresh()
    st.header("Live View")
    if yf is not None:
        try:
            data = yf.download("^GDAXI", period="1d", interval="1m", **_COMPAT_ARGS)
            st.line_chart(data["Close"])
        except Exception as exc:  # pragma: no cover - network issues
            st.warning(f"Could not download data: {exc}")
    else:  # pragma: no cover - optional dependency
        st.info("yfinance not available")

    signals_path = MODELS_DIR / "signals.pkl"
    if signals_path.exists():
        signals = pd.read_pickle(signals_path)
        st.subheader("Current Signals")
        st.dataframe(signals.tail())
    else:
        st.info("No signal file found")


def show_leaderboard() -> None:
    """Display leaderboard from best MLflow runs."""
    st.header("Leaderboard")
    if not BEST_DIR.exists():
        st.info("No best runs directory found")
        return

    dfs = []
    for csv_path in BEST_DIR.rglob("metrics.csv"):
        df = pd.read_csv(csv_path)
        df["model"] = csv_path.parent.name
        dfs.append(df)
    if not dfs:
        st.info("No metrics available")
        return
    leaderboard = pd.concat(dfs)
    if "final_score" in leaderboard.columns:
        leaderboard = leaderboard.sort_values("final_score", ascending=False)
    st.dataframe(leaderboard)


def show_equity() -> None:
    """Plot equity curves stored in ``mlruns/best``."""
    st.header("Equity Curves")
    if not BEST_DIR.exists():
        st.info("No best runs directory found")
        return

    csv_files = list(BEST_DIR.rglob("*_equity.csv"))
    if not csv_files:
        st.info("No equity curves found")
        return

    for path in csv_files:
        try:
            series = pd.read_csv(path, index_col=0, header=None).iloc[:, 0]
        except Exception as exc:  # pragma: no cover - corrupted file
            st.warning(f"Failed to read {path.name}: {exc}")
            continue

        label = f"{path.parent.name} - {path.stem.replace('_equity', '')}"
        st.subheader(label)

        if vbt is not None:
            fig = series.vbt.plot()
        elif px is not None:  # pragma: no cover - optional dependency
            fig = px.line(series, title=label)
        else:  # pragma: no cover - minimal fallback
            st.line_chart(series)
            continue

        st.plotly_chart(fig)


def show_explain() -> None:
    """Show LightGBM importances and TFT attention heatmaps."""
    st.header("Model Explainability")
    imp_path = MODELS_DIR / "lightgbm_importances.csv"
    if imp_path.exists():
        imp = pd.read_csv(imp_path)
        st.subheader("LightGBM Feature Importance")
        st.bar_chart(imp.set_index("feature")["importance"])
    else:
        st.info("No LightGBM importances found")

    attn_path = MODELS_DIR / "tft_attention.pkl"
    if attn_path.exists():
        attn = pickle.load(open(attn_path, "rb"))
        st.subheader("TFT Attention Heatmap")
        st.image(attn)
    else:
        st.info("No TFT attention heatmap found")


PAGES = {
    "Live": show_live,
    "Leaderboard": show_leaderboard,
    "Equity": show_equity,
    "Explain": show_explain,
}


def main() -> None:
    st.set_page_config(page_title="DAX Dashboard", layout="wide")
    page = st.sidebar.radio("Pages", list(PAGES))
    PAGES[page]()


if __name__ == "__main__":
    main()<|MERGE_RESOLUTION|>--- conflicted
+++ resolved
@@ -10,11 +10,8 @@
 
 import pandas as pd
 import streamlit as st
-<<<<<<< HEAD
 from ..utils.yf_compat import _COMPAT_ARGS
-=======
 import inspect
->>>>>>> 67c293d5
 
 try:  # optional, can be missing in test environment
     import yfinance as yf
