--- conflicted
+++ resolved
@@ -17,16 +17,14 @@
 except Exception:  # pragma: no cover - optional dependency
     yf = None
 
-<<<<<<< HEAD
 if yf is not None:
     st.sidebar.caption(f"yfinance {yf.__version__}")
 else:
     st.sidebar.caption("yfinance unavailable")
-=======
+
 _COMPAT_ARGS = {"progress": False}
 if yf is not None and "threads" in inspect.signature(yf.download).parameters:
     _COMPAT_ARGS["threads"] = False
->>>>>>> 4dfc4f82
 
 try:  # optional dependency for equity curves
     import vectorbt as vbt
