--- conflicted
+++ resolved
@@ -1,10 +1,4 @@
-"""Collection of simple model implementations used in Optuna studies.
 
-<<<<<<< HEAD
-=======
-
-"""
->>>>>>> 725f23cd
 __all__ = [
     "lightgbm",
     "catboost",
