--- conflicted
+++ resolved
@@ -103,17 +103,12 @@
         assert pd.Timestamp(e) - pd.Timestamp(s) <= pd.Timedelta(days=8)
 
 
-<<<<<<< HEAD
 def test_fetch_and_store_handles_missing_error(tmp_path, monkeypatch):
-=======
-def test_fetch_and_store_empty_minute_df(tmp_path, monkeypatch):
->>>>>>> 3ce811f2
     flows.DATA_DIR = tmp_path / "data"
     flows.DATA_DIR.mkdir(parents=True, exist_ok=True)
 
     monkeypatch.setattr(flows.subprocess, "run", lambda *a, **k: None)
 
-<<<<<<< HEAD
     dest = flows.DATA_DIR / "raw" / "day"
     dest.mkdir(parents=True, exist_ok=True)
     df = pd.DataFrame({"Open": [1]}, index=pd.date_range("2020-01-01", periods=1, freq="D"))
@@ -147,26 +142,3 @@
     expect = flows.DATA_DIR / "raw" / "day" / "TEST.parquet"
     assert path == expect
     assert not path.exists()
-=======
-    def fake_download(ticker, start, end, interval, auto_adjust, progress):
-        return pd.DataFrame(
-            columns=["Open", "High", "Low", "Close"],
-            index=pd.DatetimeIndex([], tz="UTC"),
-        )
-
-    monkeypatch.setattr(
-        flows,
-        "yf",
-        type("_YF", (), {"download": staticmethod(fake_download)}),
-    )
-
-    path = flows.fetch_and_store.fn(
-        ticker="TEST",
-        start="2020-01-01",
-        end="2020-01-02",
-        freq="minute",
-    )
-
-    assert path.exists()
-    assert pd.read_parquet(path).empty
->>>>>>> 3ce811f2
